--- conflicted
+++ resolved
@@ -1,7 +1,12 @@
 # Stack Auditor
 
-<<<<<<< HEAD
-## Compiling
+## Installation
+
+* Download the latest stack-auditor from the [release section](https://github.com/cloudfoundry/stack-auditor/releases) of this repository. 
+* Unpack the archive on your local box using `tar xvzf <archive> [-C <directory>]` or use a file explored. 
+* Install the plugin with `cf install-plugin <path_to_binary>`.
+
+### Alternative: Compile from source
 
 Prerequisite: Have a working golang environment with correctly set
 `GOPATH`.
@@ -17,15 +22,6 @@
 
 Install the plugin with `cf install-plugin <path_to_binary>` or use the shell scripts `./scripts/install.sh` or `./scripts/reinstall.sh`.
 Audit cf applications using `cf audit-stack` and change stack association using `cf change-stack <org/space/app> <stack>`.
-=======
-## Installation
-* Download the latest stack-auditor from the [release section](https://github.com/cloudfoundry/stack-auditor/releases) of this repository. 
-* Unpack the archive on your local box using `tar xvzf <archive> [-C <directory>]` or use a file explored. 
-* Install the plugin with `cf install-plugin <path_to_binary>`.
-
-## Usage
-Audit cf applications using `cf audit-stack` and change stack association using `cf change-stack <app> <stack>`.
->>>>>>> 5f2074db
 
 ## Run the Tests
 
